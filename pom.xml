<project xmlns="http://maven.apache.org/POM/4.0.0" xmlns:xsi="http://www.w3.org/2001/XMLSchema-instance" xsi:schemaLocation="http://maven.apache.org/POM/4.0.0 http://maven.apache.org/xsd/maven-4.0.0.xsd">
    <modelVersion>4.0.0</modelVersion>

    <parent>
        <groupId>org.sonatype.oss</groupId>
        <artifactId>oss-parent</artifactId>
        <version>9</version>
    </parent>

    <groupId>dev.morphia.morphia</groupId>
    <artifactId>morphia</artifactId>
    <version>2.1.0-SNAPSHOT</version>
    <packaging>pom</packaging>

    <name>Morphia</name>
    <url>https://github.com/MorphiaOrg/morphia</url>

    <scm>
        <connection>scm:git:git@github.com:MorphiaOrg/morphia.git</connection>
        <developerConnection>scm:git:git@github.com:MorphiaOrg/morphia.git</developerConnection>
        <url>git@github.com:MorphiaOrg/morphia.git</url>
    </scm>

    <pluginRepositories>
        <pluginRepository>
            <id>snapshots</id>
            <name>Maven Central Snapshots</name>
            <url>https://oss.sonatype.org/content/repositories/snapshots/</url>
        </pluginRepository>
    </pluginRepositories>

    <properties>
        <project.build.sourceEncoding>UTF-8</project.build.sourceEncoding>

        <awaitility.version>1.7.0</awaitility.version>
        <driver.version>4.0.2</driver.version>
        <json.assert.version>1.2.3</json.assert.version>
        <maven.version>3.6.2</maven.version>
        <revapi.maven.plugin.version>0.11.3</revapi.maven.plugin.version>
        <revapi.java.version>0.20.1</revapi.java.version>
        <slf4j.version>1.7.25</slf4j.version>
        <sofia.version>0.23</sofia.version>
        <surefire.version>3.0.0-M3</surefire.version>
        <zt.exec.version>1.10</zt.exec.version>
        <junit.version>4.12</junit.version>
        <junit5.version>5.6.2</junit5.version>
    </properties>

    <build>
        <pluginManagement>
            <plugins>
                <plugin>
                    <groupId>org.apache.maven.plugins</groupId>
                    <artifactId>maven-compiler-plugin</artifactId>
                    <version>3.8.1</version>
                    <configuration>
                        <source>11</source>
                        <target>11</target>
                        <compilerArgument>-proc:none</compilerArgument>
                        <compilerArgument>-Xlint:deprecation</compilerArgument>
                    </configuration>
                </plugin>
                <plugin>
                    <groupId>org.apache.maven.plugins</groupId>
                    <artifactId>maven-surefire-report-plugin</artifactId>
                    <version>${surefire.version}</version>
                    <configuration>
                        <alwaysGenerateSurefireReport>true</alwaysGenerateSurefireReport>
                    </configuration>
                </plugin>
            </plugins>
        </pluginManagement>

        <plugins>
            <plugin>
                <groupId>org.apache.maven.plugins</groupId>
                <artifactId>maven-surefire-report-plugin</artifactId>
                <version>${surefire.version}</version>
                <configuration>
                    <alwaysGenerateSurefireReport>true</alwaysGenerateSurefireReport>
                </configuration>
                <executions>
                    <execution>
                        <phase>test</phase>
                    </execution>
                </executions>
            </plugin>
            <plugin>
                <groupId>org.apache.maven.plugins</groupId>
                <artifactId>maven-site-plugin</artifactId>
                <version>3.8.2</version>
            </plugin>
            <plugin>
                <groupId>org.apache.maven.plugins</groupId>
                <artifactId>maven-project-info-reports-plugin</artifactId>
                <version>3.0.0</version>
            </plugin>
            <plugin>
                <groupId>org.apache.maven.plugins</groupId>
                <artifactId>maven-javadoc-plugin</artifactId>
                <version>3.1.1</version>
                <configuration>
                    <failOnError>false</failOnError>
                    <excludePackageNames>org.bson, *.internal, dev.morphia.sofia, dev.morphia.utils</excludePackageNames>
                    <subpackages>dev.morphia</subpackages>
                    <doclint>none</doclint>
                    <doctitle>Morphia ${project.version}</doctitle>
                    <windowtitle>Morphia</windowtitle>
                    <tagletArtifacts>
                        <tagletArtifact>
                            <groupId>${project.groupId}</groupId>
                            <artifactId>util</artifactId>
                            <version>${project.version}</version>
                        </tagletArtifact>
                    </tagletArtifacts>
                </configuration>
            </plugin>
        </plugins>
    </build>

    <dependencyManagement>
        <dependencies>
            <dependency>
                <groupId>org.slf4j</groupId>
                <artifactId>slf4j-api</artifactId>
                <version>${slf4j.version}</version>
            </dependency>
            <dependency>
                <groupId>junit</groupId>
                <artifactId>junit</artifactId>
                <version>4.12</version>
            </dependency>
        </dependencies>
    </dependencyManagement>

    <profiles>
        <profile>
            <id>release</id>
            <build>
                <plugins>
                    <plugin>
                        <groupId>org.apache.maven.plugins</groupId>
                        <artifactId>maven-gpg-plugin</artifactId>
                        <version>1.6</version>
                        <executions>
                            <execution>
                                <id>sign-artifacts</id>
                                <goals>
                                    <goal>sign</goal>
                                </goals>
                            </execution>
                        </executions>
                    </plugin>
                </plugins>
            </build>
        </profile>
    </profiles>

    <modules>
        <module>build-plugins</module>
        <module>util</module>
        <module>morphia</module>
<<<<<<< HEAD
        <!--        <module>no-proxy-deps-tests</module>-->
=======
        <module>legacy-tests</module>
<!--        <module>no-proxy-deps-tests</module>-->
>>>>>>> 7b97c55c
        <module>examples</module>
    </modules>
</project><|MERGE_RESOLUTION|>--- conflicted
+++ resolved
@@ -160,12 +160,8 @@
         <module>build-plugins</module>
         <module>util</module>
         <module>morphia</module>
-<<<<<<< HEAD
-        <!--        <module>no-proxy-deps-tests</module>-->
-=======
         <module>legacy-tests</module>
 <!--        <module>no-proxy-deps-tests</module>-->
->>>>>>> 7b97c55c
         <module>examples</module>
     </modules>
 </project>