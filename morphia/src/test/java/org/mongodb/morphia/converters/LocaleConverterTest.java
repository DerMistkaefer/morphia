package org.mongodb.morphia.converters;

import org.junit.Test;
import org.mongodb.morphia.TestBase;

import java.util.Locale;

import static org.hamcrest.CoreMatchers.is;
import static org.junit.Assert.assertThat;

public class LocaleConverterTest extends TestBase {
<<<<<<< HEAD
  @Test
  public void testConversion() throws Exception {
    final LocaleConverter c = new LocaleConverter();

    Locale l = Locale.CANADA_FRENCH;
    Locale l2 = (Locale) c.decode(Locale.class, c.encode(l));
    Assert.assertEquals(l, l2);

    l = new Locale("de", "DE", "bavarian");
    l2 = (Locale) c.decode(Locale.class, c.encode(l));
    Assert.assertEquals(l, l2);
    Assert.assertEquals("de", l2.getLanguage());
    Assert.assertEquals("DE", l2.getCountry());
    Assert.assertEquals("bavarian", l2.getVariant());

    // Incomplete locales
    l = new Locale("", "FI");
    l2 = (Locale) c.decode(Locale.class, c.encode(l));
    Assert.assertEquals(l, l2);
    
    l = new Locale("fi", "", "VAR");
    l2 = (Locale) c.decode(Locale.class, c.encode(l));
    Assert.assertEquals(l, l2);
    
    l = new Locale("", "FI", "VAR");
    l2 = (Locale) c.decode(Locale.class, c.encode(l));
    Assert.assertEquals(l, l2);
    
    l = new Locale("fi", "FI", "VAR_STRANGE");
    l2 = (Locale) c.decode(Locale.class, c.encode(l));
    Assert.assertEquals(l, l2);
  }
=======
    @Test
    public void shouldEncodeAndDecodeBuiltInLocale() throws Exception {
        // given
        LocaleConverter converter = new LocaleConverter();
        Locale expectedLocale = Locale.CANADA_FRENCH;

        // when
        Locale decodedLocale = (Locale) converter.decode(Locale.class, converter.encode(expectedLocale));

        // then
        assertThat(decodedLocale, is(expectedLocale));
    }

    @Test
    public void shouldEncodeAndDecodeCustomLocale() {
        // given
        LocaleConverter converter = new LocaleConverter();
        Locale expectedLocale = new Locale("de", "DE", "bavarian");

        // when
        Locale decodedLocale = (Locale) converter.decode(Locale.class, converter.encode(expectedLocale));

        // then
        assertThat(decodedLocale, is(expectedLocale));
        assertThat(decodedLocale.getLanguage(), is("de"));
        assertThat(decodedLocale.getCountry(), is("DE"));
        assertThat(decodedLocale.getVariant(), is("bavarian"));
    }
>>>>>>> fbfce53b
}<|MERGE_RESOLUTION|>--- conflicted
+++ resolved
@@ -9,40 +9,6 @@
 import static org.junit.Assert.assertThat;
 
 public class LocaleConverterTest extends TestBase {
-<<<<<<< HEAD
-  @Test
-  public void testConversion() throws Exception {
-    final LocaleConverter c = new LocaleConverter();
-
-    Locale l = Locale.CANADA_FRENCH;
-    Locale l2 = (Locale) c.decode(Locale.class, c.encode(l));
-    Assert.assertEquals(l, l2);
-
-    l = new Locale("de", "DE", "bavarian");
-    l2 = (Locale) c.decode(Locale.class, c.encode(l));
-    Assert.assertEquals(l, l2);
-    Assert.assertEquals("de", l2.getLanguage());
-    Assert.assertEquals("DE", l2.getCountry());
-    Assert.assertEquals("bavarian", l2.getVariant());
-
-    // Incomplete locales
-    l = new Locale("", "FI");
-    l2 = (Locale) c.decode(Locale.class, c.encode(l));
-    Assert.assertEquals(l, l2);
-    
-    l = new Locale("fi", "", "VAR");
-    l2 = (Locale) c.decode(Locale.class, c.encode(l));
-    Assert.assertEquals(l, l2);
-    
-    l = new Locale("", "FI", "VAR");
-    l2 = (Locale) c.decode(Locale.class, c.encode(l));
-    Assert.assertEquals(l, l2);
-    
-    l = new Locale("fi", "FI", "VAR_STRANGE");
-    l2 = (Locale) c.decode(Locale.class, c.encode(l));
-    Assert.assertEquals(l, l2);
-  }
-=======
     @Test
     public void shouldEncodeAndDecodeBuiltInLocale() throws Exception {
         // given
@@ -71,5 +37,4 @@
         assertThat(decodedLocale.getCountry(), is("DE"));
         assertThat(decodedLocale.getVariant(), is("bavarian"));
     }
->>>>>>> fbfce53b
 }